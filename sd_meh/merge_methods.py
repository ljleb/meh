--- conflicted
+++ resolved
@@ -8,12 +8,9 @@
     "add_difference",
     "sum_twice",
     "triple_sum",
-<<<<<<< HEAD
     "euclidean_add_difference",
-=======
     "transmogrify_distribution",
     "similarity_add_difference",
->>>>>>> a144ab29
 ]
 
 
@@ -64,7 +61,6 @@
     return (1 - alpha - beta) * a + alpha * b + beta * c
 
 
-<<<<<<< HEAD
 def euclidean_add_difference(
     a: Tensor, b: Tensor, c: Tensor, alpha: float, **kwargs
 ) -> Tensor:
@@ -79,7 +75,8 @@
     b_norm = torch.linalg.norm(b - c)
     target_norm = (1 - alpha / 2) * a_norm + (alpha / 2) * b_norm
     return c + distance / torch.linalg.norm(distance) * target_norm
-=======
+
+
 def transmogrify_distribution(a: Tensor, b: Tensor, **kwargs) -> Tensor:
     a_values = torch.msort(torch.flatten(a))
     b_indices = torch.argsort(torch.flatten(b), stable=True)
@@ -96,5 +93,4 @@
 
     ab_diff = a + alpha * (b - c)
     ab_sum = (1 - alpha / 2) * a + (alpha / 2) * b
-    return (1 - similarity) * ab_diff + similarity * ab_sum
->>>>>>> a144ab29
+    return (1 - similarity) * ab_diff + similarity * ab_sum