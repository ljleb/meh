import torch
from torch import Tensor

__all__ = [
    "weighted_sum",
    "weighted_subtraction",
    "tensor_sum",
    "add_difference",
    "sum_twice",
    "triple_sum",
    "euclidian_add_difference",
]


EPSILON = 1e-10  # Define a small constant EPSILON to prevent division by zero


def weighted_sum(a: Tensor, b: Tensor, alpha: float, **kwargs) -> Tensor:
    return (1 - alpha) * a + alpha * b


def weighted_subtraction(
    a: Tensor, b: Tensor, alpha: float, beta: float, **kwargs
) -> Tensor:
    # Adjust beta if both alpha and beta are 1.0 to avoid division by zero
    if alpha == 1.0 and beta == 1.0:
        beta -= EPSILON

    return (a - alpha * beta * b) / (1 - alpha * beta)


def tensor_sum(a: Tensor, b: Tensor, alpha: float, beta: float, **kwargs) -> Tensor:
    if alpha + beta <= 1:
        tt = a.clone()
        talphas = int(a.shape[0] * beta)
        talphae = int(a.shape[0] * (alpha + beta))
        tt[talphas:talphae] = b[talphas:talphae].clone()
    else:
        talphas = int(a.shape[0] * (alpha + beta - 1))
        talphae = int(a.shape[0] * beta)
        tt = b.clone()
        tt[talphas:talphae] = a[talphas:talphae].clone()
    return tt


def add_difference(a: Tensor, b: Tensor, c: Tensor, alpha: float, **kwargs) -> Tensor:
    return a + alpha * (b - c)


def sum_twice(
    a: Tensor, b: Tensor, c: Tensor, alpha: float, beta: float, **kwargs
) -> Tensor:
    return (1 - beta) * ((1 - alpha) * a + alpha * b) + beta * c


<<<<<<< HEAD
def triple_sum(a: Tensor, b: Tensor, c: Tensor, alpha: float, beta: float, **kwargs) -> Tensor:
    return (1 - alpha - beta) * a + alpha * b + beta * c


def euclidian_add_difference(a: Tensor, b: Tensor, c: Tensor, alpha: float, **kwargs) -> Tensor:
    distance = (a - c) ** 2 + alpha * (b - c) ** 2
    try:
        distance = torch.sqrt(distance)
    except RuntimeError:
        distance = torch.sqrt(distance.float()).half()
    distance = torch.copysign(distance, a + b - 2 * c)
    norm = (torch.linalg.norm(a - c) + torch.linalg.norm(b - c)) / 2
    return c + distance / torch.linalg.norm(distance) * norm
=======
def triple_sum(
    a: Tensor, b: Tensor, c: Tensor, alpha: float, beta: float, **kwargs
) -> Tensor:
    return (1 - alpha - beta) * a + alpha * b + beta * c
>>>>>>> c55a94a8
<|MERGE_RESOLUTION|>--- conflicted
+++ resolved
@@ -53,8 +53,9 @@
     return (1 - beta) * ((1 - alpha) * a + alpha * b) + beta * c
 
 
-<<<<<<< HEAD
-def triple_sum(a: Tensor, b: Tensor, c: Tensor, alpha: float, beta: float, **kwargs) -> Tensor:
+def triple_sum(
+    a: Tensor, b: Tensor, c: Tensor, alpha: float, beta: float, **kwargs
+) -> Tensor:
     return (1 - alpha - beta) * a + alpha * b + beta * c
 
 
@@ -66,10 +67,4 @@
         distance = torch.sqrt(distance.float()).half()
     distance = torch.copysign(distance, a + b - 2 * c)
     norm = (torch.linalg.norm(a - c) + torch.linalg.norm(b - c)) / 2
-    return c + distance / torch.linalg.norm(distance) * norm
-=======
-def triple_sum(
-    a: Tensor, b: Tensor, c: Tensor, alpha: float, beta: float, **kwargs
-) -> Tensor:
-    return (1 - alpha - beta) * a + alpha * b + beta * c
->>>>>>> c55a94a8
+    return c + distance / torch.linalg.norm(distance) * norm